// SPDX-License-Identifier: MIT
pragma solidity ^0.8.23;

import { IEntryPoint, PackedUserOperation } from "../external/ERC4337.sol";
import { ERC7579Bootstrap } from "../external/ERC7579.sol";
import { IERC7484 } from "src/Interfaces.sol";
import { etchEntrypoint } from "./predeploy/EntryPoint.sol";
import { EntryPointSimulations } from
    "@ERC4337/account-abstraction/contracts/core/EntryPointSimulations.sol";
import { IEntryPointSimulations } from
    "@ERC4337/account-abstraction/contracts/interfaces/IEntryPointSimulations.sol";
import { etchRegistry } from "./predeploy/Registry.sol";
import { MockFactory } from "./predeploy/MockFactory.sol";
import { UserOpGasLog } from "./utils/UserOpGasLog.sol";
import "./utils/Vm.sol";
import "./utils/Log.sol";

struct Auxiliary {
    IEntryPoint entrypoint;
    UserOpGasLog gasSimulation;
    ERC7579Bootstrap bootstrap;
    IERC7484 registry;
    address initialTrustedAttester;
    MockFactory mockFactory;
}

<<<<<<< HEAD
contract UserOpGasLog {
    EntryPointSimulations public immutable simulation = new EntryPointSimulations();

    struct GasLog {
        uint256 gasValidation;
        uint256 gasExecution;
    }

    mapping(bytes32 userOpHash => GasLog log) internal _log;

    function getLog(bytes32 userOpHash)
        external
        view
        returns (uint256 gasValidation, uint256 gasExecution)
    {
        GasLog memory log = _log[userOpHash];
        return (log.gasValidation, log.gasExecution);
    }

    function calcValidationGas(
        PackedUserOperation memory userOp,
        bytes32 userOpHash,
        address, /* sender */
        bytes memory /* initCode */
    )
        external
        returns (uint256 gasValidation)
    {
        IEntryPointSimulations.ValidationResult memory validationResult =
            simulation.simulateValidation(userOp);

        gasValidation = validationResult.returnInfo.preOpGas;

        _log[userOpHash].gasValidation = gasValidation;
    }

    function calcExecutionGas(
        PackedUserOperation memory userOp,
        bytes32 userOpHash,
        address sender,
        bytes memory initCode
    )
        external
        returns (uint256 gasExecution)
    {
        IEntryPointSimulations.ExecutionResult memory executionResult =
            simulation.simulateHandleOp(userOp, sender, initCode);

        gasExecution = executionResult.paid;
        // gasValidation = executionResult.gasUsedInValidation;

        // _log[userOpHash].gasValidation = executionResult.gasUsedInValidation;
        _log[userOpHash].gasExecution = gasExecution;
    }
}

=======
>>>>>>> 6e826534
contract AuxiliaryFactory {
    Auxiliary public auxiliary;

    function init() internal virtual {
        auxiliary.mockFactory = new MockFactory();
        label(address(auxiliary.mockFactory), "Mock Factory");
        auxiliary.gasSimulation = new UserOpGasLog();
        auxiliary.entrypoint = etchEntrypoint();
        label(address(auxiliary.entrypoint), "EntryPoint");
        auxiliary.bootstrap = new ERC7579Bootstrap();
        label(address(auxiliary.bootstrap), "ERC7579Bootstrap");
        auxiliary.registry = etchRegistry();
        label(address(auxiliary.registry), "ERC7484Registry");
        auxiliary.initialTrustedAttester = makeAddr("Trusted Attester");
    }
}<|MERGE_RESOLUTION|>--- conflicted
+++ resolved
@@ -24,65 +24,6 @@
     MockFactory mockFactory;
 }
 
-<<<<<<< HEAD
-contract UserOpGasLog {
-    EntryPointSimulations public immutable simulation = new EntryPointSimulations();
-
-    struct GasLog {
-        uint256 gasValidation;
-        uint256 gasExecution;
-    }
-
-    mapping(bytes32 userOpHash => GasLog log) internal _log;
-
-    function getLog(bytes32 userOpHash)
-        external
-        view
-        returns (uint256 gasValidation, uint256 gasExecution)
-    {
-        GasLog memory log = _log[userOpHash];
-        return (log.gasValidation, log.gasExecution);
-    }
-
-    function calcValidationGas(
-        PackedUserOperation memory userOp,
-        bytes32 userOpHash,
-        address, /* sender */
-        bytes memory /* initCode */
-    )
-        external
-        returns (uint256 gasValidation)
-    {
-        IEntryPointSimulations.ValidationResult memory validationResult =
-            simulation.simulateValidation(userOp);
-
-        gasValidation = validationResult.returnInfo.preOpGas;
-
-        _log[userOpHash].gasValidation = gasValidation;
-    }
-
-    function calcExecutionGas(
-        PackedUserOperation memory userOp,
-        bytes32 userOpHash,
-        address sender,
-        bytes memory initCode
-    )
-        external
-        returns (uint256 gasExecution)
-    {
-        IEntryPointSimulations.ExecutionResult memory executionResult =
-            simulation.simulateHandleOp(userOp, sender, initCode);
-
-        gasExecution = executionResult.paid;
-        // gasValidation = executionResult.gasUsedInValidation;
-
-        // _log[userOpHash].gasValidation = executionResult.gasUsedInValidation;
-        _log[userOpHash].gasExecution = gasExecution;
-    }
-}
-
-=======
->>>>>>> 6e826534
 contract AuxiliaryFactory {
     Auxiliary public auxiliary;
 
