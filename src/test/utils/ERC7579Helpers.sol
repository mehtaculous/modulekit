--- conflicted
+++ resolved
@@ -11,17 +11,14 @@
 import "erc7579/interfaces/IERC7579Module.sol";
 import { PackedUserOperation, IEntryPoint } from "../../external/ERC4337.sol";
 import { AccountInstance } from "../RhinestoneModuleKit.sol";
-<<<<<<< HEAD
 import "./Vm.sol";
 import { ValidationType } from "kernel/types/Types.sol";
 import { VALIDATION_TYPE_ROOT, VALIDATION_TYPE_VALIDATOR } from "kernel/types/Constants.sol";
 import { KernelHelpers } from "./KernelHelpers.sol";
-=======
 import { getAccountType, AccountType } from "src/accounts/MultiAccountHelpers.sol";
 import { Safe7579Launchpad, ModuleInit } from "safe7579/Safe7579Launchpad.sol";
 import { MultiAccountFactory } from "src/accounts/MultiAccountFactory.sol";
 import { HookType } from "safe7579/DataTypes.sol";
->>>>>>> a636ba93
 
 interface IAccountModulesPaginated {
     function getValidatorPaginated(
@@ -107,14 +104,6 @@
         if (notDeployedYet) {
             initCode = instance.initCode;
         }
-<<<<<<< HEAD
-        {
-            string memory env = envOr("ACCOUNT_TYPE", "DEFAULT");
-            if (keccak256(abi.encodePacked(env)) != keccak256(abi.encodePacked("KERNEL7579"))) {
-                initData = configModule(instance.account, moduleType, module, initData, fn);
-            }
-        }
-=======
 
         bytes memory callData = configModule(instance.account, moduleType, module, initData, fn);
 
@@ -141,9 +130,10 @@
                 );
                 callData = abi.encodeCall(Safe7579Launchpad.setupSafe, (initData));
             }
-        }
-
->>>>>>> a636ba93
+        } else if (env == AccountType.KERNEL) {
+            callData = configModule(instance.account, moduleType, module, initData, fn);
+        }
+
         userOp = PackedUserOperation({
             sender: instance.account,
             nonce: getNonce(
@@ -153,11 +143,7 @@
                 address(instance.defaultValidator)
             ),
             initCode: initCode,
-<<<<<<< HEAD
-            callData: initData,
-=======
             callData: callData,
->>>>>>> a636ba93
             accountGasLimits: bytes32(abi.encodePacked(uint128(2e6), uint128(2e6))),
             preVerificationGas: 2e6,
             gasFees: bytes32(abi.encodePacked(uint128(1), uint128(1))),
@@ -238,13 +224,8 @@
         bytes memory initData
     )
         internal
-<<<<<<< HEAD
-        pure
-        returns (address to, uint256 value, bytes memory callData)
-=======
         view
         returns (bytes memory callData)
->>>>>>> a636ba93
     {
         if (moduleType == MODULE_TYPE_VALIDATOR) {
             return installValidator(account, module, initData);
@@ -400,14 +381,6 @@
         bytes memory initData
     )
         internal
-<<<<<<< HEAD
-        pure
-        returns (address to, uint256 value, bytes memory callData)
-    {
-        to = account;
-        value = 0;
-        callData = abi.encodeCall(IERC7579Account.installModule, (MODULE_TYPE_HOOK, hook, initData));
-=======
         view
         returns (bytes memory callData)
     {
@@ -421,7 +394,6 @@
             callData =
                 abi.encodeCall(IERC7579Account.installModule, (MODULE_TYPE_HOOK, hook, initData));
         }
->>>>>>> a636ba93
     }
 
     /**
@@ -570,7 +542,6 @@
         }
     }
 
-<<<<<<< HEAD
     // function signatureInNonce(
     //     address account,
     //     IEntryPoint entrypoint,
@@ -584,149 +555,4 @@
     //     userOpHash = entrypoint.getUserOpHash(userOp);
     //     return (userOpHash, userOp);
     // }
-}
-
-abstract contract BootstrapUtil {
-    function _emptyConfig() internal pure returns (ERC7579BootstrapConfig memory config) { }
-    function _emptyConfigs() internal pure returns (ERC7579BootstrapConfig[] memory config) { }
-
-    function _makeBootstrapConfig(
-        address module,
-        bytes memory data
-    )
-        public
-        pure
-        returns (ERC7579BootstrapConfig memory config)
-    {
-        config.module = module;
-        config.data = data;
-    }
-
-    function makeBootstrapConfig(
-        address module,
-        bytes memory data
-    )
-        public
-        pure
-        returns (ERC7579BootstrapConfig[] memory config)
-    {
-        config = new ERC7579BootstrapConfig[](1);
-        config[0].module = module;
-        config[0].data = data;
-    }
-
-    function makeBootstrapConfig(
-        address[] memory modules,
-        bytes[] memory datas
-    )
-        public
-        pure
-        returns (ERC7579BootstrapConfig[] memory configs)
-    {
-        configs = new ERC7579BootstrapConfig[](modules.length);
-
-        for (uint256 i; i < modules.length; i++) {
-            configs[i] = _makeBootstrapConfig(modules[i], datas[i]);
-        }
-    }
-}
-
-library ArrayLib {
-    function executions(Execution memory _1) internal pure returns (Execution[] memory array) {
-        array = new Execution[](1);
-        array[0] = _1;
-    }
-
-    function executions(
-        Execution memory _1,
-        Execution memory _2
-    )
-        internal
-        pure
-        returns (Execution[] memory array)
-    {
-        array = new Execution[](2);
-        array[0] = _1;
-        array[1] = _2;
-    }
-
-    function executions(
-        Execution memory _1,
-        Execution memory _2,
-        Execution memory _3
-    )
-        internal
-        pure
-        returns (Execution[] memory array)
-    {
-        array = new Execution[](3);
-        array[0] = _1;
-        array[1] = _2;
-        array[2] = _3;
-    }
-
-    function executions(
-        Execution memory _1,
-        Execution memory _2,
-        Execution memory _3,
-        Execution memory _4
-    )
-        internal
-        pure
-        returns (Execution[] memory array)
-    {
-        array = new Execution[](4);
-        array[0] = _1;
-        array[1] = _2;
-        array[2] = _3;
-        array[3] = _4;
-    }
-
-    function map(
-        Execution[] memory self,
-        function(Execution memory) internal returns (Execution memory) f
-    )
-        internal
-        returns (Execution[] memory result)
-    {
-        result = new Execution[](self.length);
-        for (uint256 i; i < self.length; i++) {
-            result[i] = f(self[i]);
-        }
-        return result;
-    }
-
-    function reduce(
-        Execution[] memory self,
-        function(Execution memory, Execution memory)
-            internal
-            returns (Execution memory) f
-    )
-        internal
-        returns (Execution memory result)
-    {
-        result = self[0];
-        for (uint256 i = 1; i < self.length; i++) {
-            result = f(result, self[i]);
-        }
-        return result;
-=======
-    function signatureInNonce(
-        address account,
-        IEntryPoint entrypoint,
-        PackedUserOperation memory userOp,
-        address validator,
-        bytes memory signature
-    )
-        internal
-        view
-        returns (bytes32 userOpHash, PackedUserOperation memory)
-    {
-        userOp.nonce = getNonce(account, entrypoint, validator);
-        userOp.signature = signature;
-
-        userOpHash = entrypoint.getUserOpHash(userOp);
-        return (userOpHash, userOp);
->>>>>>> a636ba93
-    }
 }