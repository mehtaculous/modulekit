// SPDX-License-Identifier: MIT
pragma solidity ^0.8.23;

import { AccountInstance, UserOpData } from "./RhinestoneModuleKit.sol";
import { IEntryPoint } from "../external/ERC4337.sol";
import {
    IERC7579Account,
    MODULE_TYPE_EXECUTOR,
    MODULE_TYPE_VALIDATOR,
    MODULE_TYPE_HOOK,
    MODULE_TYPE_FALLBACK
} from "../external/ERC7579.sol";
import { ModuleKitUserOp, UserOpData } from "./ModuleKitUserOp.sol";
import { ERC4337Helpers } from "./utils/ERC4337Helpers.sol";
import { ModuleKitCache } from "./utils/ModuleKitCache.sol";
<<<<<<< HEAD
import {
    writeExpectRevert,
    writeExpectRevertBytes4,
    writeExpectRevertBytes,
    writeGasIdentifier
} from "./utils/Log.sol";
=======
import { writeExpectRevert, writeGasIdentifier } from "./utils/Log.sol";
import { KernelHelpers } from "./utils/KernelHelpers.sol";
import "./utils/Vm.sol";
>>>>>>> 9968929b
import { getAccountType, AccountType } from "src/accounts/MultiAccountHelpers.sol";
import { HookType } from "safe7579/DataTypes.sol";

library ModuleKitHelpers {
    using ModuleKitUserOp for AccountInstance;
    using ModuleKitHelpers for AccountInstance;
    using ModuleKitHelpers for UserOpData;

    function execUserOps(UserOpData memory userOpData) internal {
        // send userOp to entrypoint

        IEntryPoint entrypoint = ModuleKitCache.getEntrypoint(userOpData.userOp.sender);
        ERC4337Helpers.exec4337(userOpData.userOp, entrypoint);
    }

    function signDefault(UserOpData memory userOpData) internal pure returns (UserOpData memory) {
        userOpData.userOp.signature = "DEFAULT SIGNATURE";
        return userOpData;
    }

    function installModule(
        AccountInstance memory instance,
        uint256 moduleTypeId,
        address module,
        bytes memory data
    )
        internal
        returns (UserOpData memory userOpData)
    {
        data = getInstallModuleData(moduleTypeId, module, data);
        userOpData = instance.getInstallModuleOps(
            moduleTypeId, module, data, address(instance.defaultValidator)
        );
        // sign userOp with default signature
        userOpData = userOpData.signDefault();
        // send userOp to entrypoint
        userOpData.execUserOps();
    }

    function uninstallModule(
        AccountInstance memory instance,
        uint256 moduleTypeId,
        address module,
        bytes memory data
    )
        internal
        returns (UserOpData memory userOpData)
    {
        data = getUninstallModuleData(moduleTypeId, module, data);
        userOpData = instance.getUninstallModuleOps(
            moduleTypeId, module, data, address(instance.defaultValidator)
        );
        // sign userOp with default signature
        userOpData = userOpData.signDefault();
        // send userOp to entrypoint
        userOpData.execUserOps();
    }

    function isModuleInstalled(
        AccountInstance memory instance,
        uint256 moduleTypeId,
        address module
    )
        internal
        view
        returns (bool)
    {
        bytes memory data;
        AccountType env = getAccountType();
        if (env == AccountType.SAFE) {
            if (moduleTypeId == MODULE_TYPE_HOOK) {
                data = abi.encode(HookType.GLOBAL, bytes4(0x0), "");
            }
        } else if (env == AccountType.KERNEL) {
            if (moduleTypeId == MODULE_TYPE_HOOK) {
                return true;
            }
        }
        return isModuleInstalled(instance, moduleTypeId, module, data);
    }

    function isModuleInstalled(
        AccountInstance memory instance,
        uint256 moduleTypeId,
        address module,
        bytes memory data
    )
        internal
        view
        returns (bool)
    {
        AccountType env = getAccountType();
        if (env == AccountType.SAFE) {
            if (moduleTypeId == MODULE_TYPE_HOOK) {
                data = abi.encode(HookType.GLOBAL, bytes4(0x0), data);
            }
        } else if (env == AccountType.KERNEL) {
            if (moduleTypeId == MODULE_TYPE_HOOK) {
                return true;
            }
        }
        return IERC7579Account(instance.account).isModuleInstalled(moduleTypeId, module, data);
    }

    function exec(
        AccountInstance memory instance,
        address target,
        uint256 value,
        bytes memory callData
    )
        internal
        returns (UserOpData memory userOpData)
    {
        userOpData =
            instance.getExecOps(target, value, callData, address(instance.defaultValidator));
        // sign userOp with default signature
        userOpData = userOpData.signDefault();
        // send userOp to entrypoint
        userOpData.execUserOps();
    }

    function exec(
        AccountInstance memory instance,
        address target,
        bytes memory callData
    )
        internal
        returns (UserOpData memory userOpData)
    {
        return exec(instance, target, 0, callData);
    }

    function deployAccount(AccountInstance memory instance) internal {
        if (instance.account.code.length == 0) {
            if (instance.initCode.length == 0) {
                revert("deployAccount: no initCode provided");
            } else {
                bytes memory initCode = instance.initCode;
                assembly {
                    let factory := mload(add(initCode, 20))
                    let success := call(gas(), factory, 0, add(initCode, 52), mload(initCode), 0, 0)
                    if iszero(success) { revert(0, 0) }
                }
            }
        }
    }

    function expect4337Revert(AccountInstance memory) internal {
        writeExpectRevert(1);
    }

    function expect4337Revert(AccountInstance memory, bytes4 message) internal {
        writeExpectRevertBytes4(message);
    }

    function expect4337Revert(AccountInstance memory, bytes memory message) internal {
        writeExpectRevertBytes(message);
    }

    /**
     * @dev Logs the gas used by an ERC-4337 transaction
     * @dev needs to be called before an exec4337 call
     * @dev the id needs to be unique across your tests, otherwise the gas calculations will
     * overwrite each other
     *
     * @param id Identifier for the gas calculation, which will be used as the filename
     */
    function log4337Gas(AccountInstance memory, /* instance */ string memory id) internal {
        writeGasIdentifier(id);
    }

    function getInstallModuleData(
        uint256 moduleTypeId,
        address module,
        bytes memory data
    )
        internal
        view
        returns (bytes memory)
    {
        AccountType env = getAccountType();
        if (env == AccountType.KERNEL) {
            if (moduleTypeId == MODULE_TYPE_EXECUTOR) {
                data = KernelHelpers.getDefaultInstallExecutorData(module, data);
            } else if (moduleTypeId == MODULE_TYPE_VALIDATOR) {
                data = KernelHelpers.getDefaultInstallValidatorData(module, data);
            } else if (moduleTypeId == MODULE_TYPE_FALLBACK) {
                data = KernelHelpers.getDefaultInstallFallbackData(module, data);
            } else {
                //TODO fix hook encoding impl in kernel helpers lib
                data = KernelHelpers.getDefaultInstallHookData(module, data);
            }
        }
        return data;
    }

    function getUninstallModuleData(
        uint256 moduleTypeId,
        address module,
        bytes memory data
    )
        internal
        view
        returns (bytes memory)
    {
        AccountType env = getAccountType();
        if (env == AccountType.KERNEL) {
            if (moduleTypeId == MODULE_TYPE_EXECUTOR) {
                data = KernelHelpers.getDefaultUninstallExecutorData(module, data);
            } else if (moduleTypeId == MODULE_TYPE_VALIDATOR) {
                data = KernelHelpers.getDefaultUninstallValidatorData(module, data);
            } else if (moduleTypeId == MODULE_TYPE_FALLBACK) {
                data = KernelHelpers.getDefaultUninstallFallbackData(module, data);
            } else {
                //TODO handle for hook
            }
        }
        return data;
    }
}<|MERGE_RESOLUTION|>--- conflicted
+++ resolved
@@ -13,18 +13,14 @@
 import { ModuleKitUserOp, UserOpData } from "./ModuleKitUserOp.sol";
 import { ERC4337Helpers } from "./utils/ERC4337Helpers.sol";
 import { ModuleKitCache } from "./utils/ModuleKitCache.sol";
-<<<<<<< HEAD
 import {
     writeExpectRevert,
     writeExpectRevertBytes4,
     writeExpectRevertBytes,
     writeGasIdentifier
 } from "./utils/Log.sol";
-=======
-import { writeExpectRevert, writeGasIdentifier } from "./utils/Log.sol";
 import { KernelHelpers } from "./utils/KernelHelpers.sol";
 import "./utils/Vm.sol";
->>>>>>> 9968929b
 import { getAccountType, AccountType } from "src/accounts/MultiAccountHelpers.sol";
 import { HookType } from "safe7579/DataTypes.sol";
 
