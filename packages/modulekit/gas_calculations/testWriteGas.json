{
  "Calldata": {
    "Arbitrum": "6_148 gas",
    "OP-Stack": "8_610 gas"
  },
  "Phases": {
    "Creation": "321_314 gas",
    "Execution": "37_113 gas",
    "Validation": "36_016 gas"
  },
<<<<<<< HEAD
  "Total": "2_685_131 gas"
=======
  "Total": "2_685_142 gas"
>>>>>>> 093f9986
}<|MERGE_RESOLUTION|>--- conflicted
+++ resolved
@@ -8,9 +8,5 @@
     "Execution": "37_113 gas",
     "Validation": "36_016 gas"
   },
-<<<<<<< HEAD
-  "Total": "2_685_131 gas"
-=======
   "Total": "2_685_142 gas"
->>>>>>> 093f9986
 }