--- conflicted
+++ resolved
@@ -2,20 +2,6 @@
 pragma solidity ^0.8.19;
 
 import { Script } from "forge-std/Script.sol";
-<<<<<<< HEAD
-import { AutoSavingToVault } from "../src/AutoSavings/AutoSavings.sol";
-import { AutoSendSessionKey } from "../src/AutoSend/AutoSend.sol";
-import { FlashloanCallback } from "../src/ColdStorage/FlashloanCallback.sol";
-import { FlashloanLender } from "../src/ColdStorage/FlashloanLender.sol";
-import { ColdStorageHook } from "../src/ColdStorage/ColdStorageHook.sol";
-import { ColdStorageExecutor } from "../src/ColdStorage/ColdStorageExecutor.sol";
-import { DeadmanSwitch } from "../src/DeadmanSwitch/DeadmanSwitch.sol";
-import { DollarCostAverage } from "../src/DollarCostAverage/DollarCostAverage.sol";
-import { MultiFactor } from "../src/MultiFactor/MultiFactor.sol";
-import { OwnableValidator } from "../src/OwnableValidator/OwnableValidator.sol";
-import { ScheduledOrders } from "../src/ScheduledTransactions/ScheduledOrders.sol";
-import { ScheduledTransfers } from "../src/ScheduledTransactions/ScheduledTransfers.sol";
-=======
 import { IERC7484 } from "modulekit/src/interfaces/IERC7484.sol";
 
 import { AutoSavings } from "src/AutoSavings/AutoSavings.sol";
@@ -30,7 +16,6 @@
 import { ScheduledOrders } from "src/ScheduledOrders/ScheduledOrders.sol";
 import { ScheduledTransfers } from "src/ScheduledTransfers/ScheduledTransfers.sol";
 import { SocialRecovery } from "src/SocialRecovery/SocialRecovery.sol";
->>>>>>> 093f9986
 
 /**
  * @title Deploy
@@ -44,27 +29,6 @@
         vm.startBroadcast(vm.envUint("PK"));
 
         // Deploy Modules
-<<<<<<< HEAD
-        AutoSavingToVault autoSavings = new AutoSavingToVault{ salt: salt }();
-
-        AutoSendSessionKey autoSend = new AutoSendSessionKey{ salt: salt }();
-
-        FlashloanCallback flashloanCallback = new FlashloanCallback{ salt: salt }();
-        FlashloanLender flashloanLender = new FlashloanLender{ salt: salt }();
-        ColdStorageHook coldStorageHook = new ColdStorageHook{ salt: salt }();
-        ColdStorageExecutor coldStorageExecutor = new ColdStorageExecutor{ salt: salt }();
-
-        DeadmanSwitch deadmanSwitch = new DeadmanSwitch{ salt: salt }();
-
-        DollarCostAverage dollarCostAverage = new DollarCostAverage{ salt: salt }();
-
-        MultiFactor multiFactor = new MultiFactor{ salt: salt }();
-
-        OwnableValidator ownableValidator = new OwnableValidator{ salt: salt }();
-
-        ScheduledOrders scheduledOrders = new ScheduledOrders{ salt: salt }();
-        ScheduledTransfers scheduledTransfers = new ScheduledTransfers{ salt: salt }();
-=======
         new AutoSavings{ salt: salt }();
         new ColdStorageHook{ salt: salt }();
         new ColdStorageFlashloan{ salt: salt }();
@@ -77,7 +41,6 @@
         new ScheduledOrders{ salt: salt }();
         new ScheduledTransfers{ salt: salt }();
         new SocialRecovery{ salt: salt }();
->>>>>>> 093f9986
 
         vm.stopBroadcast();
     }
