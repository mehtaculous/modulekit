// SPDX-License-Identifier: AGPL-3.0-only
pragma solidity ^0.8.25;

import { ERC7579ValidatorBase } from "modulekit/src/Modules.sol";
import { PackedUserOperation } from "modulekit/src/external/ERC4337.sol";
import { SentinelList4337Lib, SENTINEL } from "sentinellist/SentinelList4337.sol";
import { CheckSignatures } from "checknsignatures/CheckNSignatures.sol";
import { IERC7579Account } from "modulekit/src/Accounts.sol";
import { ModeLib, CallType, ModeCode, CALLTYPE_SINGLE } from "erc7579/lib/ModeLib.sol";
import { ExecutionLib } from "erc7579/lib/ExecutionLib.sol";
import { LibSort } from "solady/utils/LibSort.sol";
<<<<<<< HEAD
=======
import { ECDSA } from "solady/utils/ECDSA.sol";
>>>>>>> 093f9986

/**
 * @title SocialRecovery
 * @dev Module that allows users to recover their account using a social recovery mechanism
 * @author Rhinestone
 */
contract SocialRecovery is ERC7579ValidatorBase {
    using LibSort for *;
    using SentinelList4337Lib for SentinelList4337Lib.SentinelList;

    /*//////////////////////////////////////////////////////////////////////////
                            CONSTANTS & STORAGE
    //////////////////////////////////////////////////////////////////////////*/

    error UnsopportedOperation();
    error InvalidGuardian(address guardian);
    error NotSortedAndUnique();
    error MaxGuardiansReached();
    error ThresholdNotSet();
    error InvalidThreshold();

    // maximum number of guardians per account
    uint256 constant MAX_GUARDIANS = 32;

    // account => guardians
    SentinelList4337Lib.SentinelList guardians;
    // account => threshold
    mapping(address account => uint256) public threshold;
    // account => guardianCount
    mapping(address => uint256) public guardianCount;

    /*//////////////////////////////////////////////////////////////////////////
                                     CONFIG
    //////////////////////////////////////////////////////////////////////////*/

    /**
     * Initializes the module with the threshold and guardians
     * @dev data is encoded as follows: abi.encode(threshold, guardians)
     *
     * @param data encoded data containing the threshold and guardians
     */
    function onInstall(bytes calldata data) external override {
        // get the threshold and guardians from the data
        (uint256 _threshold, address[] memory _guardians) = abi.decode(data, (uint256, address[]));

        // check that guardians are sorted and uniquified
        if (!_guardians.isSortedAndUniquified()) {
            revert NotSortedAndUnique();
        }

        // make sure the threshold is set
        if (_threshold == 0) {
            revert ThresholdNotSet();
        }

        // make sure the threshold is less than the number of guardians
        uint256 guardiansLength = _guardians.length;
        if (guardiansLength < _threshold) {
            revert InvalidThreshold();
        }

        // cache the account address
        address account = msg.sender;

        // check if max guardians is reached
        if (guardiansLength > MAX_GUARDIANS) {
            revert MaxGuardiansReached();
        }

        // set guardian count
        guardianCount[account] = guardiansLength;

        // set threshold
        threshold[account] = _threshold;

        // initialize the guardian list
        guardians.init(account);

        // add guardians to the list
        for (uint256 i = 0; i < guardiansLength; i++) {
            address _guardian = _guardians[i];
            if (_guardian == address(0)) {
                revert InvalidGuardian(_guardian);
            }
            guardians.push(account, _guardian);
        }
    }

    /**
     * Handles the uninstallation of the module and clears the threshold and guardians
     * @dev the data parameter is not used
     */
    function onUninstall(bytes calldata) external override {
        // cache the account address
        address account = msg.sender;

        // clear the guardians
        guardians.popAll(account);

        // delete the threshold
        threshold[account] = 0;

        // delete the guardian count
        guardianCount[account] = 0;
    }

    /**
     * Checks if the module is initialized
     *
     * @param smartAccount address of the smart account
     * @return true if the module is initialized, false otherwise
     */
    function isInitialized(address smartAccount) public view returns (bool) {
        return threshold[smartAccount] != 0;
    }

    /**
     * Sets the threshold for the account
     * @dev the function will revert if the module is not initialized
     *
     * @param _threshold uint256 threshold to set
     */
    function setThreshold(uint256 _threshold) external {
        // cache the account address
        address account = msg.sender;
        // check if the module is initialized and revert if it is not
        if (!isInitialized(account)) revert NotInitialized(account);

        // make sure the threshold is set
        if (_threshold == 0) {
            revert InvalidThreshold();
        }

        if (guardianCount[account] < _threshold) {
            revert InvalidThreshold();
        }

        // set the threshold
        threshold[account] = _threshold;
    }

    /**
     * Adds a guardian to the account
     * @dev will revert if the guardian is already added
     *
     * @param guardian address of the guardian to add
     */
    function addGuardian(address guardian) external {
        // cache the account address
        address account = msg.sender;
        // check if the module is initialized and revert if it is not
        if (!isInitialized(account)) revert NotInitialized(account);

        // revert if the guardian is address(0)
        if (guardian == address(0)) {
            revert InvalidGuardian(guardian);
        }

        // check if max guardians is reached
        if (guardianCount[account] >= MAX_GUARDIANS) {
            revert MaxGuardiansReached();
        }

        // increment the guardian count
        guardianCount[account]++;

        // add the guardian to the list
        guardians.push(account, guardian);
    }

    /**
     * Removes a guardian from the account
     * @dev will revert if the guardian is not added or the previous guardian is invalid
     *
     * @param prevGuardian address of the previous guardian
     * @param guardian address of the guardian to remove
     */
    function removeGuardian(address prevGuardian, address guardian) external {
        // remove the guardian from the list
        guardians.pop(msg.sender, prevGuardian, guardian);

        // decrement the guardian count
        guardianCount[msg.sender]--;
    }

    /**
     * Gets the guardians for the account
     *
     * @param account address of the account
     *
     * @return guardiansArray array of guardians
     */
    function getGuardians(address account)
        external
        view
        returns (address[] memory guardiansArray)
    {
        // get the guardians from the list
        (guardiansArray,) = guardians.getEntriesPaginated(account, SENTINEL, MAX_GUARDIANS);
    }

    /*//////////////////////////////////////////////////////////////////////////
                                     MODULE LOGIC
    //////////////////////////////////////////////////////////////////////////*/

    /**
     * Validates a user operation
     *
     * @param userOp PackedUserOperation struct containing the UserOperation
     * @param userOpHash bytes32 hash of the UserOperation
     *
     * @return ValidationData the UserOperation validation result
     */
    function validateUserOp(
        PackedUserOperation calldata userOp,
        bytes32 userOpHash
    )
        external
        override
        returns (ValidationData)
    {
        // get the account
        address account = userOp.sender;

        // get the threshold and check that its set
        uint256 _threshold = threshold[account];
        if (_threshold == 0) {
            return VALIDATION_FAILED;
        }

        // recover the signers from the signatures
        address[] memory signers = CheckSignatures.recoverNSignatures(
            ECDSA.toEthSignedMessageHash(userOpHash), userOp.signature, _threshold
        );

        // sort and uniquify the signers to make sure a signer is not reused
        signers.sort();
        signers.uniquifySorted();

        // Check if the signers are guardians
        uint256 validSigners;
        for (uint256 i = 0; i < signers.length; i++) {
            if (guardians.contains(account, signers[i])) {
                validSigners++;
            }
        }

        // check if the execution is allowed
        bool isAllowedExecution;
        bytes4 selector = bytes4(userOp.callData[0:4]);
        if (selector == IERC7579Account.execute.selector) {
            // decode and check the execution
            // only single executions to installed validators are allowed
            isAllowedExecution = _decodeAndCheckExecution(account, userOp.callData);
        }

        // check if the threshold is met and the execution is allowed and return the result
        if (validSigners >= _threshold && isAllowedExecution) {
            return VALIDATION_SUCCESS;
        }
        return VALIDATION_FAILED;
    }

    /**
     * Validates an ERC-1271 signature with the sender
     * @dev ERC-1271 not supported for DeadmanSwitch
     */
    function isValidSignatureWithSender(
        address,
        bytes32,
        bytes calldata
    )
        external
        pure
        override
        returns (bytes4)
    {
        revert UnsopportedOperation();
    }

    /*//////////////////////////////////////////////////////////////////////////
                                     INTERNAL
    //////////////////////////////////////////////////////////////////////////*/

    /**
     * Decodes and checks the execution
     *
     * @param account address of the account
     * @param callData bytes calldata containing the call data
     *
     * @return isAllowedExecution true if the execution is allowed, false otherwise
     */
    function _decodeAndCheckExecution(
        address account,
        bytes calldata callData
    )
        internal
        view
        returns (bool isAllowedExecution)
    {
        // get the mode and call type
        ModeCode mode = ModeCode.wrap(bytes32(callData[4:36]));
        CallType calltype = ModeLib.getCallType(mode);

        if (calltype == CALLTYPE_SINGLE) {
            // decode the calldata
            (address to,,) = ExecutionLib.decodeSingle(callData[100:]);

            // check if the module is installed as a validator
            return IERC7579Account(account).isModuleInstalled(TYPE_VALIDATOR, to, "");
        } else {
            return false;
        }
    }

    /*//////////////////////////////////////////////////////////////////////////
                                     METADATA
    //////////////////////////////////////////////////////////////////////////*/

    /**
     * Returns the type of the module
     *
     * @param typeID type of the module
     *
     * @return true if the type is a module type, false otherwise
     */
    function isModuleType(uint256 typeID) external pure override returns (bool) {
        return typeID == TYPE_VALIDATOR;
    }

    /**
     * Returns the name of the module
     *
     * @return name of the module
     */
    function name() external pure virtual returns (string memory) {
        return "SocialRecoveryValidator";
    }

    /**
     * Returns the version of the module
     *
     * @return version of the module
     */
    function version() external pure virtual returns (string memory) {
        return "1.0.0";
    }
}<|MERGE_RESOLUTION|>--- conflicted
+++ resolved
@@ -9,10 +9,7 @@
 import { ModeLib, CallType, ModeCode, CALLTYPE_SINGLE } from "erc7579/lib/ModeLib.sol";
 import { ExecutionLib } from "erc7579/lib/ExecutionLib.sol";
 import { LibSort } from "solady/utils/LibSort.sol";
-<<<<<<< HEAD
-=======
 import { ECDSA } from "solady/utils/ECDSA.sol";
->>>>>>> 093f9986
 
 /**
  * @title SocialRecovery
