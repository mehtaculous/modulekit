// SPDX-License-Identifier: AGPL-3.0-only
pragma solidity ^0.8.25;

import { ERC7579ValidatorBase } from "modulekit/src/Modules.sol";
import { PackedUserOperation } from "modulekit/src/external/ERC4337.sol";
import { SignatureCheckerLib } from "solady/utils/SignatureCheckerLib.sol";
import { SentinelList4337Lib, SENTINEL } from "sentinellist/SentinelList4337.sol";
import { LibSort } from "solady/utils/LibSort.sol";
import { CheckSignatures } from "checknsignatures/CheckNSignatures.sol";
import { ECDSA } from "solady/utils/ECDSA.sol";

<<<<<<< HEAD
import { SignatureCheckerLib } from "solady/utils/SignatureCheckerLib.sol";
import { ECDSA } from "solady/utils/ECDSA.sol";

=======
/**
 * @title OwnableValidator
 * @dev Module that allows users to designate EOA owners that can validate transactions using a
 * threshold
 * @author Rhinestone
 */
>>>>>>> 093f9986
contract OwnableValidator is ERC7579ValidatorBase {
    using LibSort for *;
    using SignatureCheckerLib for address;
    using SentinelList4337Lib for SentinelList4337Lib.SentinelList;

    /*//////////////////////////////////////////////////////////////////////////
                            CONSTANTS & STORAGE
    //////////////////////////////////////////////////////////////////////////*/

    error ThresholdNotSet();
    error InvalidThreshold();
    error NotSortedAndUnique();
    error MaxOwnersReached();
    error InvalidOwner(address owner);

    // maximum number of owners per account
    uint256 constant MAX_OWNERS = 32;

    // account => owners
    SentinelList4337Lib.SentinelList owners;
    // account => threshold
    mapping(address account => uint256) public threshold;
    // account => ownerCount
    mapping(address => uint256) public ownerCount;

    /*//////////////////////////////////////////////////////////////////////////
                                     CONFIG
    //////////////////////////////////////////////////////////////////////////*/

    /**
     * Initializes the module with the threshold and owners
     * @dev data is encoded as follows: abi.encode(threshold, owners)
     *
     * @param data encoded data containing the threshold and owners
     */
    function onInstall(bytes calldata data) external override {
        // decode the threshold and owners
        (uint256 _threshold, address[] memory _owners) = abi.decode(data, (uint256, address[]));

        // check that owners are sorted and uniquified
        if (!_owners.isSortedAndUniquified()) {
            revert NotSortedAndUnique();
        }

        // make sure the threshold is set
        if (_threshold == 0) {
            revert ThresholdNotSet();
        }

        // make sure the threshold is less than the number of owners
        uint256 ownersLength = _owners.length;
        if (ownersLength < _threshold) {
            revert InvalidThreshold();
        }

        // cache the account address
        address account = msg.sender;

        // set threshold
        threshold[account] = _threshold;

        // check if max owners is reached
        if (ownersLength > MAX_OWNERS) {
            revert MaxOwnersReached();
        }

        // set owner count
        ownerCount[account] = ownersLength;

        // initialize the owner list
        owners.init(account);

        // add owners to the list
        for (uint256 i = 0; i < ownersLength; i++) {
            address _owner = _owners[i];
            if (_owner == address(0)) {
                revert InvalidOwner(_owner);
            }
            owners.push(account, _owner);
        }
    }

    /**
     * Handles the uninstallation of the module and clears the threshold and owners
     * @dev the data parameter is not used
     */
    function onUninstall(bytes calldata) external override {
        // cache the account address
        address account = msg.sender;

        // clear the owners
        owners.popAll(account);

        // remove the threshold
        threshold[account] = 0;

        // remove the owner count
        ownerCount[account] = 0;
    }

    /**
     * Checks if the module is initialized
     *
     * @param smartAccount address of the smart account
     * @return true if the module is initialized, false otherwise
     */
    function isInitialized(address smartAccount) public view returns (bool) {
        return threshold[smartAccount] != 0;
    }

    /**
     * Sets the threshold for the account
     * @dev the function will revert if the module is not initialized
     *
     * @param _threshold uint256 threshold to set
     */
    function setThreshold(uint256 _threshold) external {
        // cache the account address
        address account = msg.sender;
        // check if the module is initialized and revert if it is not
        if (!isInitialized(account)) revert NotInitialized(account);

        // make sure that the threshold is set
        if (_threshold == 0) {
            revert InvalidThreshold();
        }

        // make sure the threshold is less than the number of owners
        if (ownerCount[account] < _threshold) {
            revert InvalidThreshold();
        }

        // set the threshold
        threshold[account] = _threshold;
    }

    /**
     * Adds an owner to the account
     * @dev will revert if the owner is already added
     *
     * @param owner address of the owner to add
     */
    function addOwner(address owner) external {
        // cache the account address
        address account = msg.sender;
        // check if the module is initialized and revert if it is not
        if (!isInitialized(account)) revert NotInitialized(account);

        // revert if the owner is address(0)
        if (owner == address(0)) {
            revert InvalidOwner(owner);
        }

        // check if max owners is reached
        if (ownerCount[account] >= MAX_OWNERS) {
            revert MaxOwnersReached();
        }

        // increment the owner count
        ownerCount[account]++;

        // add the owner to the linked list
        owners.push(account, owner);
    }

    /**
     * Removes an owner from the account
     * @dev will revert if the owner is not added or the previous owner is invalid
     *
     * @param prevOwner address of the previous owner
     * @param owner address of the owner to remove
     */
    function removeOwner(address prevOwner, address owner) external {
        // remove the owner
        owners.pop(msg.sender, prevOwner, owner);

        // decrement the owner count
        ownerCount[msg.sender]--;
    }

    /**
     * Returns the owners of the account
     *
     * @param account address of the account
     *
     * @return ownersArray array of owners
     */
    function getOwners(address account) external view returns (address[] memory ownersArray) {
        // get the owners from the linked list
        (ownersArray,) = owners.getEntriesPaginated(account, SENTINEL, MAX_OWNERS);
    }

    /*//////////////////////////////////////////////////////////////////////////
                                     MODULE LOGIC
    //////////////////////////////////////////////////////////////////////////*/

    /**
     * Validates a user operation
     *
     * @param userOp PackedUserOperation struct containing the UserOperation
     * @param userOpHash bytes32 hash of the UserOperation
     *
     * @return ValidationData the UserOperation validation result
     */
    function validateUserOp(
        PackedUserOperation calldata userOp,
        bytes32 userOpHash
    )
        external
        view
        override
        returns (ValidationData)
    {
        // validate the signature with the config
        bool isValid = _validateSignatureWithConfig(userOp.sender, userOpHash, userOp.signature);

        // return the result
        if (isValid) {
            return VALIDATION_SUCCESS;
        }
        return VALIDATION_FAILED;
    }

    /**
     * Validates an ERC-1271 signature with the sender
     *
     * @param hash bytes32 hash of the data
     * @param data bytes data containing the signatures
     *
     * @return bytes4 EIP1271_SUCCESS if the signature is valid, EIP1271_FAILED otherwise
     */
    function isValidSignatureWithSender(
        address,
        bytes32 hash,
        bytes calldata data
    )
        external
        view
        override
        returns (bytes4)
    {
        // validate the signature with the config
        bool isValid = _validateSignatureWithConfig(msg.sender, hash, data);

        // return the result
        if (isValid) {
            return EIP1271_SUCCESS;
        }
        return EIP1271_FAILED;
    }

    /**
     * Validates a signature with the data (stateless validation)
     *
     * @param hash bytes32 hash of the data
     * @param signature bytes data containing the signatures
     * @param data bytes data containing the data
     *
     * @return bool true if the signature is valid, false otherwise
     */
    function validateSignatureWithData(
        bytes32 hash,
        bytes calldata signature,
        bytes calldata data
    )
        external
        view
        returns (bool)
    {
        // decode the threshold and owners
        (uint256 _threshold, address[] memory _owners) = abi.decode(data, (uint256, address[]));

        // check that owners are sorted and uniquified
        if (!_owners.isSortedAndUniquified()) {
            return false;
        }

        // check that threshold is set
        if (_threshold == 0) {
            return false;
        }

        // recover the signers from the signatures
        address[] memory signers = CheckSignatures.recoverNSignatures(
            ECDSA.toEthSignedMessageHash(hash), signature, _threshold
        );

        // sort and uniquify the signers to make sure a signer is not reused
        signers.sort();
        signers.uniquifySorted();

        // check if the signers are owners
        uint256 validSigners;
        uint256 signersLength = signers.length;
        for (uint256 i = 0; i < signersLength; i++) {
            (bool found,) = _owners.searchSorted(signers[i]);
            if (found) {
                validSigners++;
            }
        }

        // check if the threshold is met and return the result
        if (validSigners >= _threshold) {
            // if the threshold is met, return true
            return true;
        }
        // if the threshold is not met, false
        return false;
    }

    /*//////////////////////////////////////////////////////////////////////////
                                     INTERNAL
    //////////////////////////////////////////////////////////////////////////*/

    function _validateSignatureWithConfig(
        address account,
        bytes32 hash,
        bytes calldata data
    )
        internal
        view
        returns (bool)
    {
        // get the threshold and check that its set
        uint256 _threshold = threshold[account];
        if (_threshold == 0) {
            return false;
        }

        // recover the signers from the signatures
        address[] memory signers =
            CheckSignatures.recoverNSignatures(ECDSA.toEthSignedMessageHash(hash), data, _threshold);

        // sort and uniquify the signers to make sure a signer is not reused
        signers.sort();
        signers.uniquifySorted();

        // check if the signers are owners
        uint256 validSigners;
        uint256 signersLength = signers.length;
        for (uint256 i = 0; i < signersLength; i++) {
            if (owners.contains(account, signers[i])) {
                validSigners++;
            }
        }

        // check if the threshold is met and return the result
        if (validSigners >= _threshold) {
            // if the threshold is met, return true
            return true;
        }
        // if the threshold is not met, return false
        return false;
    }

    /*//////////////////////////////////////////////////////////////////////////
                                     METADATA
    //////////////////////////////////////////////////////////////////////////*/

    /**
     * Returns the type of the module
     *
     * @param typeID type of the module
     *
     * @return true if the type is a module type, false otherwise
     */
    function isModuleType(uint256 typeID) external pure override returns (bool) {
        return typeID == TYPE_VALIDATOR;
    }

    /**
     * Returns the name of the module
     *
     * @return name of the module
     */
    function name() external pure virtual returns (string memory) {
        return "OwnableValidator";
    }

    /**
     * Returns the version of the module
     *
     * @return version of the module
     */
    function version() external pure virtual returns (string memory) {
        return "1.0.0";
    }
}<|MERGE_RESOLUTION|>--- conflicted
+++ resolved
@@ -9,18 +9,12 @@
 import { CheckSignatures } from "checknsignatures/CheckNSignatures.sol";
 import { ECDSA } from "solady/utils/ECDSA.sol";
 
-<<<<<<< HEAD
-import { SignatureCheckerLib } from "solady/utils/SignatureCheckerLib.sol";
-import { ECDSA } from "solady/utils/ECDSA.sol";
-
-=======
 /**
  * @title OwnableValidator
  * @dev Module that allows users to designate EOA owners that can validate transactions using a
  * threshold
  * @author Rhinestone
  */
->>>>>>> 093f9986
 contract OwnableValidator is ERC7579ValidatorBase {
     using LibSort for *;
     using SignatureCheckerLib for address;
