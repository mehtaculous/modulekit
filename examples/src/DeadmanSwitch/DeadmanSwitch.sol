--- conflicted
+++ resolved
@@ -6,15 +6,12 @@
 import { SignatureCheckerLib } from "solady/utils/SignatureCheckerLib.sol";
 import { ECDSA } from "solady/utils/ECDSA.sol";
 
-<<<<<<< HEAD
-=======
 /**
  * @title DeadmanSwitch
  * @dev Module that allows users to set a nominee that can recover their account if they are
  * inactive for a certain period of time
  * @author Rhinestone
  */
->>>>>>> 093f9986
 contract DeadmanSwitch is ERC7579HookBase, ERC7579ValidatorBase {
     using SignatureCheckerLib for address;
 
@@ -99,14 +96,6 @@
                                      MODULE LOGIC
     //////////////////////////////////////////////////////////////////////////*/
 
-<<<<<<< HEAD
-    function preCheck(address, uint256, bytes calldata) external returns (bytes memory hookData) {
-        DeadmanSwitchStorage storage config = _lastAccess[msg.sender];
-        config.lastAccess = uint48(block.timestamp);
-    }
-
-    function postCheck(bytes calldata) external { }
-=======
     /**
      * Called on precheck before every execution
      * @dev this function updates the last access time for the account
@@ -128,7 +117,6 @@
         DeadmanSwitchStorage storage _config = config[account];
         _config.lastAccess = uint48(block.timestamp);
     }
->>>>>>> 093f9986
 
     /**
      * Called on postcheck after every execution
