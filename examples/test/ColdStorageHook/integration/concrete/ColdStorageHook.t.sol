--- conflicted
+++ resolved
@@ -200,28 +200,6 @@
         assertEq(newBalance, prevBalance + amount);
     }
 
-<<<<<<< HEAD
-    function test_FlashloanERC20Tokens() public {
-        // install flashloan on owner
-
-        // owner calls into account to flashloan
-
-        // owner calls onFlashLoan on owner
-
-        // Execution memory exec = Execution({
-        //     target: address(token),
-        //     value: 0,
-        //     callData: abi.encodeWithSelector(IERC20.transfer.selector, _owner, amount)
-        // });
-        // vm.prank(_owner);
-        // IERC7579Account(instance.account).executeFromExecutor(
-        //     ModeLib.encodeSimpleSingle(),
-        //     ExecutionLib.encodeSingle(exec.target, exec.value, exec.callData)
-        // );
-        //
-        // uint256 newBalance = token.balanceOf(_owner);
-        // assertEq(newBalance, prevBalance + amount);
-=======
     function test_InstallModule() public {
         address module = makeAddr("module");
         vm.etch(module, hex"00");
@@ -294,6 +272,5 @@
             additionalContext: ""
         });
         assertFalse(isInstalled);
->>>>>>> d51f0fa2
     }
 }