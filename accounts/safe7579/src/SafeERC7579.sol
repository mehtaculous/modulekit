--- conflicted
+++ resolved
@@ -293,10 +293,6 @@
     )
         external
         payable
-<<<<<<< HEAD
-=======
-        override
->>>>>>> ec3760e3
         onlyEntryPoint
         returns (uint256 validSignature)
     {
@@ -324,13 +320,8 @@
 
         // pay prefund
         if (missingAccountFunds != 0) {
-<<<<<<< HEAD
             _exec({
                 safe: ISafe(msg.sender),
-=======
-            _execute({
-                safe: msg.sender,
->>>>>>> ec3760e3
                 target: entryPoint(),
                 value: missingAccountFunds,
                 callData: ""
