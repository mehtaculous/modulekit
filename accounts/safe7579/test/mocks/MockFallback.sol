--- conflicted
+++ resolved
@@ -3,13 +3,9 @@
 
 import { MockFallback as MockFallbackBase } from "modulekit/src/mocks/MockFallback.sol";
 
-<<<<<<< HEAD
-contract MockFallback is MockFallbackBase {
-=======
 import "forge-std/console2.sol";
 
-contract MockFallback is MockFallbackBase, HandlerContext {
->>>>>>> 5676f3f6
+contract MockFallback is MockFallbackBase {
     function target(uint256 value)
         external
         returns (uint256 _value, address msgSender, address msgSenderContext)
